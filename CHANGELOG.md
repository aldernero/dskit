## Changelog

* [CHANGE] Added new `-consul.cas-retry-delay` flag. It has a default value of `1s`, while previously there was no delay between retries. #178
* [CHANGE] Flagext: `DayValue` now always uses UTC when parsing or displaying dates. #71
* [CHANGE] Closer: remove the closer package since it's trivial to just copy/paste. #70
* [CHANGE] Memberlist: allow specifying address and port advertised to the memberlist cluster members by setting the following configuration: #37
  * `-memberlist.advertise_addr`
  * `-memberlist.advertise_port`
* [CHANGE] Removed global metrics for KV package. Making a KV object will now require a prometheus registerer that will be used to register all relevant KV class metrics. #22
* [CHANGE] Added CHANGELOG.md and Pull Request template to reference the changelog
* [CHANGE] Remove `cortex_` prefix for metrics registered in the ring. #46
* [CHANGE] Rename `kv/kvtls` to `crypto/tls`. #39
* [CHANGE] spanlogger: Take interface implementation for extracting tenant ID. #59
* [CHANGE] The `status_code` label on gRPC client metrics has changed from '200' and '500' to '2xx', '5xx', '4xx', 'cancel' or 'error'. #68
* [CHANGE] Memberlist: changed probe interval from `1s` to `5s` and probe timeout from `500ms` to `2s`. #90
* [CHANGE] Remove package `math`. #104
* [CHANGE] time: Remove time package. #103
* [CHANGE] grpcutil: Convert Resolver into concrete type. #105
* [CHANGE] grpcutil.Resolver.Resolve: Take a service parameter. #102
* [CHANGE] grpcutil.Update: Remove gRPC LB related metadata. #102
* [CHANGE] concurrency.ForEach: deprecated and reimplemented by new `concurrency.ForEachJob`. #113
* [CHANGE] grpcclient: Bump default `grpc-max-send-msg-size` flag to 100 Mb. #123
* [CHANGE] ring/client: It's now possible to set different value than `consul` as default KV store. #120
* [CHANGE] Lifecycler: Default value of lifecycler's `final-sleep` is now `0s` (i.e. no sleep). #121
* [CHANGE] Minor cosmetic changes in ring and memberlist HTTP status templates. #149
* [CHANGE] flagext.Secret: `value` field is no longer exported. Value can be read using `String()` method and set using `Set` method. #154
* [CHANGE] spanlogger.SpanLogger: Log the user ID from the context with the `user` label instead of `org_id`. #156
* [CHANGE] ring: removed the following metrics from ring client and lifecycler: #161
  * `member_ring_tokens_owned`
  * `member_ring_tokens_to_own`
  * `ring_tokens_owned`
  * `ring_member_ownership_percent`
* [CHANGE] Memberlist: `-memberlist.abort-if-join-fails` option now defaults to false.
* [ENHANCEMENT] Add middleware package. #38
* [ENHANCEMENT] Add the ring package #45
* [ENHANCEMENT] Add limiter package. #41
* [ENHANCEMENT] Add grpcclient, grpcencoding and grpcutil packages. #39
* [ENHANCEMENT] Replace go-kit/kit/log with go-kit/log. #52
* [ENHANCEMENT] Add spanlogger package. #42
* [ENHANCEMENT] Add runutil.CloseWithLogOnErr function. #58
* [ENHANCEMENT] Optimise memberlist receive path when used as a backing store for rings with a large number of members. #76 #77 #84 #91 #93
* [ENHANCEMENT] Memberlist: prepare the data to send on the write before starting counting the elapsed time for `-memberlist.packet-write-timeout`, in order to reduce chances we hit the timeout when sending a packet to other node. #89
* [ENHANCEMENT] Memberlist: parallelize processing of messages received by memberlist. #110 
* [ENHANCEMENT] flagext: for cases such as `DeprecatedFlag()` that need a logger, add RegisterFlagsWithLogger. #80
* [ENHANCEMENT] Added option to BasicLifecycler to keep instance in the ring when stopping. #97
* [ENHANCEMENT] Add WaitRingTokensStability function to ring, to be able to wait on ring stability excluding allowed state transitions. #95
* [ENHANCEMENT] Trigger metrics update on ring changes instead of doing it periodically to speed up tests that wait for certain metrics. #107
* [ENHANCEMENT] Add an HTTP hedging library. #115
* [ENHANCEMENT] Ring: Add ring page handler to BasicLifecycler and Lifecycler. #112
* [ENHANCEMENT] Lifecycler: It's now possible to change default value of lifecycler's `final-sleep`. #121
* [ENHANCEMENT] Memberlist: Update to latest fork of memberlist. #160
* [ENHANCEMENT] Memberlist: extracted HTTP status page handler to `memberlist.HTTPStatusHandler` which now can be instantiated with a custom template. #163
* [ENHANCEMENT] Lifecycler: add flag to clear tokens on shutdown. #167
* [ENHANCEMENT] ring: Added InstanceRegisterDelegate. #177
* [BUGFIX] spanlogger: Support multiple tenant IDs. #59
* [BUGFIX] Memberlist: fixed corrupted packets when sending compound messages with more than 255 messages or messages bigger than 64KB. #85
* [BUGFIX] Ring: `ring_member_ownership_percent` and `ring_tokens_owned` metrics are not updated on scale down. #109
* [BUGFIX] Allow in-memory kv-client to support multiple codec #132
* [BUGFIX] Modules: fix a module waiting for other modules depending on it before stopping. #141
<<<<<<< HEAD
* [BUGFIX] ring.Lifecycler: Handle when previous ring state is leaving and the number of tokens has changed. #79
=======
* [BUGFIX] Multi KV: fix panic when using function to modify primary KV store in runtime. #153
* [BUGFIX] Lifecycler: if the ring backend storage is reset, the instance adds itself back to the ring with an updated registration timestamp set to current time. #165
* [BUGFIX] Ring: fix bug where hash ring instances may appear unhealthy in the web UI even though they are not. #172
* [BUGFIX] Lifecycler: if existing ring entry is reused, ring is updated immediately, and not on next heartbeat. #175
>>>>>>> 3624a963
<|MERGE_RESOLUTION|>--- conflicted
+++ resolved
@@ -1,5 +1,6 @@
 ## Changelog
 
+* [BUGFIX] ring.Lifecycler: Handle when previous ring state is leaving and the number of tokens has changed. #79
 * [CHANGE] Added new `-consul.cas-retry-delay` flag. It has a default value of `1s`, while previously there was no delay between retries. #178
 * [CHANGE] Flagext: `DayValue` now always uses UTC when parsing or displaying dates. #71
 * [CHANGE] Closer: remove the closer package since it's trivial to just copy/paste. #70
@@ -57,11 +58,7 @@
 * [BUGFIX] Ring: `ring_member_ownership_percent` and `ring_tokens_owned` metrics are not updated on scale down. #109
 * [BUGFIX] Allow in-memory kv-client to support multiple codec #132
 * [BUGFIX] Modules: fix a module waiting for other modules depending on it before stopping. #141
-<<<<<<< HEAD
-* [BUGFIX] ring.Lifecycler: Handle when previous ring state is leaving and the number of tokens has changed. #79
-=======
 * [BUGFIX] Multi KV: fix panic when using function to modify primary KV store in runtime. #153
 * [BUGFIX] Lifecycler: if the ring backend storage is reset, the instance adds itself back to the ring with an updated registration timestamp set to current time. #165
 * [BUGFIX] Ring: fix bug where hash ring instances may appear unhealthy in the web UI even though they are not. #172
-* [BUGFIX] Lifecycler: if existing ring entry is reused, ring is updated immediately, and not on next heartbeat. #175
->>>>>>> 3624a963
+* [BUGFIX] Lifecycler: if existing ring entry is reused, ring is updated immediately, and not on next heartbeat. #175